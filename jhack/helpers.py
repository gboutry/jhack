import contextlib
import json
import json as jsn
import os
import subprocess
import tempfile
from functools import lru_cache
from pathlib import Path
from subprocess import PIPE, CalledProcessError, check_call, check_output
from typing import Iterable, List, Literal, Optional, Tuple

import typer

from jhack.config import IS_SNAPPED
from jhack.logger import logger

RichSupportedColorOptions = Optional[
    Literal["auto", "standard", "256", "truecolor", "windows", "no"]
]
ColorOption = typer.Option(
    "auto",
    "-c",
    "--color",
    help="Color scheme to adopt. Supported options: "
    "['auto', 'standard', '256', 'truecolor', 'windows', 'no'] "
    "no: disable colors entirely.",
)


def check_command_available(cmd: str):
    try:
        proc = JPopen(f"which {cmd}".split())
        proc.wait()
    except Exception as e:
        logger.error(e, exc_info=True)
        return False
    if err := proc.stderr.read():
        logger.error(err.decode("utf-8"))
    return proc.returncode == 0


<<<<<<< HEAD
@contextlib.asynccontextmanager
async def get_current_model() -> Model:
    model = Model()
    try:
        # connect to the current model with the current user, per the Juju CLI
        await model.connect()
        yield model

    finally:
        if model.is_connected():
            print("Disconnecting from model")
            await model.disconnect()


def get_substrate(model: str = None) -> Literal["k8s", "machine"]:
    """Attempts to guess whether we're talking k8s or machine."""
    cmd = f'juju show-model{" " + model if model else ""} --format=json'
    proc = JPopen(cmd.split())
    raw = proc.stdout.read().decode("utf-8")
    model_info = jsn.loads(raw)

    if not model:
        model = list(model_info)[0]

    model_type = model_info[model]["model-type"]
    if model_type == "caas":
        return "machine"
    elif model_type == "iaas":
        return "k8s"
    else:
        raise ValueError(f"unrecognized model type: {model_type}")


=======
>>>>>>> 37143d66
def get_local_charm() -> Path:
    cwd = Path(os.getcwd())
    try:
        return next(cwd.glob("*.charm"))
    except StopIteration:
        raise FileNotFoundError(f"could not find a .charm file in {cwd}")


def JPopen(args: List[str], wait=False, **kwargs):  # noqa
    return _JPopen(tuple(args), wait, **kwargs)


def _JPopen(args: Tuple[str], wait: bool, **kwargs):  # noqa
    # Env-passing-down Popen
    proc = subprocess.Popen(
        args,
        env=kwargs.pop("env", os.environ),
        stderr=kwargs.pop("stderr", PIPE),
        stdout=kwargs.pop("stdout", PIPE),
        **kwargs,
    )
    if wait:
        proc.wait()

    # this will presumably only ever branch if wait==True
    if proc.returncode not in {0, None}:
        msg = f"failed to invoke juju command ({args}, {kwargs})"
        if IS_SNAPPED and "ssh client keys" in proc.stderr.read().decode("utf-8"):
            msg += (
                " If you see an ERROR above saying something like "
                "'open ~/.local/share/juju/ssh: permission denied',"
                "you might have forgotten to "
                "'sudo snap connect jhack:dot-local-share-juju snapd'"
            )
        logger.error(msg)

    return proc


def juju_log(unit: str, msg: str, model: str = None, debug=True):
    m = f" -m {model}" if model else ""
    d = " --debug" if debug else ""
    JPopen(f"juju exec -u {unit}{m} -- juju-log{d}".split() + [msg])


def juju_status(app_name=None, model: str = None, json: bool = False):
    cmd = f'juju status{" " + app_name if app_name else ""} --relations'
    if model:
        cmd += f" -m {model}"
    if json:
        cmd += " --format json"
    proc = JPopen(cmd.split())
    raw = proc.stdout.read().decode("utf-8")
    if json:
        return jsn.loads(raw)
    return raw


def is_k8s_model(status=None):
    status = status or juju_status(json=True)
    if status["applications"]:
        # no machines = k8s model
        if not status.get("machines"):
            return True
        else:
            return False

    cloud_name = status["model"]["cloud"]
    logger.warning(
        "unable to determine with certainty if the current model is a k8s model or not;"
        f"guessing it based on the cloud name ({cloud_name})"
    )
    return "k8s" in cloud_name


@lru_cache
def juju_client_version() -> Tuple[int, ...]:
    proc = JPopen("juju version".split())
    raw = proc.stdout.read().decode("utf-8").strip()
    version = raw.split("-")[0]
    return tuple(map(int, version.split(".")))


@lru_cache
def juju_agent_version() -> Tuple[int, ...]:
    proc = JPopen(f"juju controllers --format json".split())
    raw = json.loads(proc.stdout.read().decode("utf-8"))
    current_ctrl = raw["current-controller"]
    agent_version = raw["controllers"][current_ctrl]["agent-version"]
    version = agent_version.split("-")[0]
    return tuple(map(int, version.split(".")))


def get_models(include_controller=False):
    cmd = f"juju models --format json"
    proc = JPopen(cmd.split())
    proc.wait()
    data = json.loads(proc.stdout.read().decode("utf-8"))
    if include_controller:
        return [model["short-name"] for model in data["models"]]
    return [
        model["short-name"] for model in data["models"] if not model["is-controller"]
    ]


def show_unit(unit: str, model: str = None):
    _model = f"-m {model} " if model else ""
    proc = JPopen(f"juju show-unit {_model}{unit} --format json".split())
    raw = json.loads(proc.stdout.read().decode("utf-8"))
    return raw[unit]


def show_application(application: str, model: str = None):
    _model = f"-m {model} " if model else ""
    proc = JPopen(f"juju show-application {application} --format json".split())
    raw = json.loads(proc.stdout.read().decode("utf-8"))
    return raw[application]


def get_current_model() -> Optional[str]:
    cmd = f"juju models --format json"
    proc = JPopen(cmd.split())
    proc.wait()
    data = json.loads(proc.stdout.read().decode("utf-8"))
    return data.get("current-model", None)


@contextlib.contextmanager
def modify_remote_file(unit: str, path: str):
    # need to create tf in ~ else juju>3.0 scp will break (strict snap)
    with tempfile.NamedTemporaryFile(dir=Path("~").expanduser()) as tf:
        # print(f'fetching remote {path}...')

        cmd = [
            "juju",
            "ssh",
            unit,
            "cat",
            path,
        ]
        buf = check_output(cmd)
        f = Path(tf.name)
        f.write_bytes(buf)

        yield f

        # print(f'copying back modified {path}...')
        cmd = [
            "juju",
            "scp",
            tf.name,
            f"{unit}:{path}",
        ]
        check_call(cmd)


def fetch_file(
    unit: str, remote_path: str, local_path: Path = None, model: str = None
) -> Optional[str]:
    unit_sanitized = unit.replace("/", "-")
    model_arg = f" -m {model}" if model else ""
    cmd = f"juju ssh{model_arg} {unit} cat /var/lib/juju/agents/unit-{unit_sanitized}/charm/{remote_path}"
    try:
        raw = check_output(cmd.split())
    except CalledProcessError as e:
        raise RuntimeError(
            f"Failed to fetch {remote_path} from {unit_sanitized}."
        ) from e

    if not local_path:
        return raw.decode("utf-8")

    local_path.write_bytes(raw)


if __name__ == "__main__":
    get_substrate()<|MERGE_RESOLUTION|>--- conflicted
+++ resolved
@@ -22,8 +22,8 @@
     "-c",
     "--color",
     help="Color scheme to adopt. Supported options: "
-    "['auto', 'standard', '256', 'truecolor', 'windows', 'no'] "
-    "no: disable colors entirely.",
+         "['auto', 'standard', '256', 'truecolor', 'windows', 'no'] "
+         "no: disable colors entirely.",
 )
 
 
@@ -39,24 +39,9 @@
     return proc.returncode == 0
 
 
-<<<<<<< HEAD
-@contextlib.asynccontextmanager
-async def get_current_model() -> Model:
-    model = Model()
-    try:
-        # connect to the current model with the current user, per the Juju CLI
-        await model.connect()
-        yield model
-
-    finally:
-        if model.is_connected():
-            print("Disconnecting from model")
-            await model.disconnect()
-
-
 def get_substrate(model: str = None) -> Literal["k8s", "machine"]:
     """Attempts to guess whether we're talking k8s or machine."""
-    cmd = f'juju show-model{" " + model if model else ""} --format=json'
+    cmd = f'juju show-model{f" {model}" if model else ""} --format=json'
     proc = JPopen(cmd.split())
     raw = proc.stdout.read().decode("utf-8")
     model_info = jsn.loads(raw)
@@ -73,8 +58,6 @@
         raise ValueError(f"unrecognized model type: {model_type}")
 
 
-=======
->>>>>>> 37143d66
 def get_local_charm() -> Path:
     cwd = Path(os.getcwd())
     try:
@@ -232,7 +215,7 @@
 
 
 def fetch_file(
-    unit: str, remote_path: str, local_path: Path = None, model: str = None
+        unit: str, remote_path: str, local_path: Path = None, model: str = None
 ) -> Optional[str]:
     unit_sanitized = unit.replace("/", "-")
     model_arg = f" -m {model}" if model else ""
