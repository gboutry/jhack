--- conflicted
+++ resolved
@@ -6,13 +6,8 @@
 import tempfile
 from functools import lru_cache
 from pathlib import Path
-<<<<<<< HEAD
-from subprocess import PIPE
-from typing import List, Tuple
-=======
 from subprocess import PIPE, CalledProcessError, check_output
-from typing import List, Optional
->>>>>>> 243cc21c
+from typing import List, Optional, Tuple
 
 from juju.model import Model
 
@@ -81,6 +76,12 @@
         logger.error(msg)
 
     return proc
+
+
+def juju_log(unit: str, msg: str, model: str = None, debug=True):
+    m = f" -m {model}" if model else ""
+    d = " --debug" if debug else ""
+    JPopen(f"juju exec -u {unit}{m} -- juju-log{d}".split() + [msg])
 
 
 @lru_cache
