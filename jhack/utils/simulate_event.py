from typing import List

import typer

from jhack.helpers import JPopen, current_model, juju_version, show_unit
from jhack.logger import logger as jhack_logger

# note juju-exec is juju-run in juju<3.0
_J_EXEC_CMD = "juju-exec" if juju_version() >= "0.3" else "juju-run"
_RELATION_EVENT_SUFFIXES = {
    "-relation-changed",
    "-relation-created",
    "-relation-joined",
    "-relation-broken",
    "-relation-departed",
}
_PEBBLE_READY_SUFFIX = "-pebble-ready"
OPS_DISPATCH = "OPERATOR_DISPATCH"
juju_context_id = "JUJU_CONTEXT_ID"

logger = jhack_logger.getChild("simulate_event")


def _get_relation_id(unit: str, endpoint: str, relation_remote_app: str = None):
    unit = show_unit(unit)
    for binding in unit["relation-info"]:
        if binding["endpoint"] == endpoint:
            remote_app = next(iter(binding["related-units"])).split("/")[0]
            if relation_remote_app and remote_app != relation_remote_app:
                continue
            return binding["relation-id"]

    raise RuntimeError(f"unit {unit} has no active bindings to {endpoint}")


def _get_relation_endpoint(event: str):
    for suffix in _RELATION_EVENT_SUFFIXES:
        if suffix in event:
            return event[: -len(suffix)]
    return False


def _get_env(
    unit,
    event,
    relation_remote: str = None,
    override: List[str] = None,
    operator_dispatch: bool = False,
):
    env = {
        "JUJU_DISPATCH_PATH": f"hooks/{event}",
        "JUJU_MODEL_NAME": current_model(),
        "JUJU_UNIT_NAME": unit,
    }

    if endpoint := _get_relation_endpoint(event):
        relation_remote_app = None
        if relation_remote:
            relation_remote_app = relation_remote.split("/")[0]
            env["JUJU_REMOTE_APP"] = relation_remote_app
            env["JUJU_REMOTE_UNIT"] = relation_remote

        relation_id = _get_relation_id(unit, endpoint, relation_remote_app)
        env["JUJU_RELATION"] = endpoint
        env["JUJU_RELATION_ID"] = str(relation_id)

        if event.endswith("-relation-departed"):
            env["JUJU_DEPARTING_UNIT"] = relation_remote

    if event.endswith(_PEBBLE_READY_SUFFIX):
        env["JUJU_WORKLOAD_NAME"] = event[: -len(_PEBBLE_READY_SUFFIX)]

    if override:
        for opt in override:
            if not "=" in opt:
                logger.error(
                    f"env option {opt!r} invalid: expected "
                    f'"<key>=<value>"; skipping...'
                )
                continue

            key, value = opt.split("=")
            env[key] = value

    if operator_dispatch:
        # TODO: Unclear what this flag does,
        #  but most of the time you want it to be false. Dig deeper?
        logger.debug("Inserting operator dispatch flag...")
        env[OPS_DISPATCH] = "1"
    else:
        if OPS_DISPATCH in env:
            logger.debug("Purged operator dispatch flag...")
            del env[OPS_DISPATCH]
    #
    for k, v in dict(env).items():
        if not isinstance(v, str):
            logger.warning(k, f"maps to a non-string val ({v}); casting...")
            v = str(v)

        if " " in v:
            # FIXME: find a way to quote this
            logger.warning(f"whitespace found in var {k}: skipping...")
            del env[k]

    if juju_context_id in env:
        logger.debug(f"removed {juju_context_id}")
        del env[juju_context_id]

    return " ".join(f"{k}={v}" for k, v in env.items())


def _simulate_event(
    unit,
    event,
    relation_remote: str = None,
    operator_dispatch: bool = False,
    env_override: str = None,
    print_captured_stdout: bool = False,
    print_captured_stderr: bool = False,
):
    env = env_override or _get_env(
        unit,
        event,
        relation_remote=relation_remote,
        override=env_override,
        operator_dispatch=operator_dispatch,
    )
    # todo: insert `sudo` if this is a machine unit!
    cmd = f"juju ssh {unit} /usr/bin/{_J_EXEC_CMD} -u {unit} {env} ./dispatch"
    logger.info(cmd)
    proc = JPopen(cmd.split())
    proc.wait()
    if proc.returncode != 0:
        logger.error(f"cmd {cmd} terminated with {proc.returncode}")
<<<<<<< HEAD
        logger.error(f"stdout={proc.stdout.read()}")
        logger.error(f"stderr={proc.stderr.read()}")
    else:
        if print_captured_stdout and (stdout := proc.stdout.read()):
            print(f"[captured stdout: ]\n{stdout.decode('utf-8')}")
        if print_captured_stderr and (stderr := proc.stderr.read()):
            print(f"[captured stderr: ]\n{stderr.decode('utf-8')}")

=======
    # todo consider
    #  ❯ j exec -u trfk/0 -- juju-log --log-level DEBUG Charm called itself via hooks/<event>
    #    so that tail will display something has been replayed.
    # gress-per-unit-relation-changed.
>>>>>>> dffe65b4
    print(f"Fired {event} on {unit}.")
    return


def simulate_event(
    unit: str = typer.Argument(
        ..., help="The unit on which you'd like this event to be fired."
    ),
    event: str = typer.Argument(
        ...,
        help="The name of the event to fire. "
        "Needs to be a valid event name for the unit; e.g."
        " - 'start'"
        " - 'config-changed' # no underscores"
        " - 'my-relation-name-relation-joined' # write it out in full",
    ),
    relation_remote: str = typer.Option(
        None,
        help="Name of the remote app that a relation event should be interpreted against."
        "Given that a relation can have multiple remote ends, this is used to determine "
        "which remote that is. E.g."
        " - fire foo-relation-changed --remote bar  # some bar unit touched the 'foo' relation data."
        " - fire foo-relation-departed --remote bar/0  # the remote bar/0 unit left the 'foo' relation.",
    ),
    env_override: List[str] = typer.Option(
        None,
        "--env",
        "-e",
        help="Key-value mapping to override any ENV with. For whatever reason."
        "E.g."
        " - fire foo-pebble-ready --env JUJU_DEPARTING_UNIT_NAME=remote/0 --env FOO=bar",
    ),
):
    """Simulates an event on a unit.

    Especially useful in combination with jhack charm sync and/or debug-code/debug-hooks.
    """
    return _simulate_event(
        unit, event, relation_remote=relation_remote, env_override=env_override
    )


if __name__ == "__main__":
    _simulate_event("trfk/0", "update-status")<|MERGE_RESOLUTION|>--- conflicted
+++ resolved
@@ -132,7 +132,9 @@
     proc.wait()
     if proc.returncode != 0:
         logger.error(f"cmd {cmd} terminated with {proc.returncode}")
-<<<<<<< HEAD
+        # todo consider
+        #  ❯ j exec -u trfk/0 -- juju-log --log-level DEBUG Charm called itself via hooks/<event>
+        #    so that tail will display something has been replayed.
         logger.error(f"stdout={proc.stdout.read()}")
         logger.error(f"stderr={proc.stderr.read()}")
     else:
@@ -141,12 +143,6 @@
         if print_captured_stderr and (stderr := proc.stderr.read()):
             print(f"[captured stderr: ]\n{stderr.decode('utf-8')}")
 
-=======
-    # todo consider
-    #  ❯ j exec -u trfk/0 -- juju-log --log-level DEBUG Charm called itself via hooks/<event>
-    #    so that tail will display something has been replayed.
-    # gress-per-unit-relation-changed.
->>>>>>> dffe65b4
     print(f"Fired {event} on {unit}.")
     return
 
