--- conflicted
+++ resolved
@@ -21,20 +21,12 @@
 logger = logger.getChild("event_recorder.client")
 RECORDER_SOURCE = Path(__file__).parent / "recorder.py"
 BROKEN_ENV_KEYS = {
-<<<<<<< HEAD
-    "JUJU_API_ADDRESSES",
-    "JUJU_METER_INFO",  # contain whitespace
-    "JUJU_CONTEXT_ID",
-}  # need to skip this one else juju exec will whine
-=======
     # contain whitespace
     "JUJU_API_ADDRESSES",
     "JUJU_METER_INFO",
     # need to skip this one else juju exec will whine
     "JUJU_CONTEXT_ID"
 }
->>>>>>> dffe65b4
-
 
 def _check_installed(unit):
     if not _is_installed(unit):
@@ -121,7 +113,9 @@
         ]
     )
 
-<<<<<<< HEAD
+    if operator_dispatch:
+        env += " OPERATOR_DISPATCH=1"
+
     return _simulate_event(
         unit,
         event.name,
@@ -129,12 +123,6 @@
         print_captured_stderr=True,
         print_captured_stdout=True,
     )
-=======
-    if operator_dispatch:
-        env += " OPERATOR_DISPATCH=1"
-
-    return _simulate_event(unit, event.name, env_override=env)
->>>>>>> dffe65b4
 
 
 def emit(
@@ -148,13 +136,9 @@
     dry_run: bool = False,
 ):
     """Select the `idx`th event stored on the unit db and re-fire it."""
-<<<<<<< HEAD
-    _check_installed(unit)
-    _emit(unit, idx, db_path, dry_run=dry_run)
-=======
+    _check_installed(unit)
     _emit(unit, idx, db_path, dry_run=dry_run,
           operator_dispatch=operator_dispatch)
->>>>>>> dffe65b4
 
 
 def _dump_db(unit: str, idx: Optional[int] = None, db_path=DEFAULT_DB_NAME):
