--- conflicted
+++ resolved
@@ -5,10 +5,7 @@
 from importlib.metadata import PackageNotFoundError
 from json import dumps as json_dumps
 from json import loads as json_loads
-<<<<<<< HEAD
 from pathlib import Path
-=======
->>>>>>> 5d188052
 from typing import Optional
 
 import requests_unixsocket
