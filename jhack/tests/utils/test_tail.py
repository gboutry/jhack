import re
from pathlib import Path
from unittest.mock import MagicMock, patch

import pytest

import jhack.utils.tail_charms

# these tests target juju2. TODO: make a juju3 version
jhack.utils.tail_charms.JUJU_VERSION = "2.0"
from jhack.utils.tail_charms import Processor, Target, _tail_events


def _mock_emit(
    event_name,
    app_name="myapp",
    unit_number=0,
    event_n=0,
    timestamp="12:17:50",
    loglevel="DEBUG",
):
    defaults = {}
    defaults.update(
        {
            "app_name": app_name,
            "unit_number": unit_number,
            "event_name": event_name,
            "event_n": event_n,
            "timestamp": timestamp,
            "loglevel": loglevel,
        }
    )
    emit = (
        "unit-{app_name}-{unit_number}: {timestamp} "
        "DEBUG unit.{app_name}/{unit_number}.juju-log "
        "Emitting Juju event {event_name}."
    )

    return emit.format(**defaults)


MOCK_JDL = {
    # scenario 1: emit, defer, reemit
    1: b"""unit-myapp-0: 12:04:18 INFO juju.worker.uniter.operation ran "start" hook (via hook dispatching script: dispatch)
        unit-myapp-0: 12:04:18 INFO juju.worker.uniter.operation ran "update-status" hook (via hook dispatching script: dispatch)
        unit-myapp-0: 13:23:30 DEBUG unit.myapp/0.juju-log Deferring <EVT via Charm/on/update_status[0]>.
        unit-myapp-0: 12:17:50 DEBUG unit.myapp/0.juju-log Re-emitting <EVT via Charm/on/update_status[0]>.
        """,
    # scenario 2: defer "the same event" twice.
    2: b"""unit-myapp-0: 12:04:18 INFO juju.worker.uniter.operation ran "a" hook (via hook dispatching script: dispatch)
        unit-myapp-0: 13:23:30 DEBUG unit.myapp/0.juju-log Deferring <EVT via Charm/on/a[0]>.
        unit-myapp-0: 12:04:18 INFO juju.worker.uniter.operation ran "b" hook (via hook dispatching script: dispatch)
        unit-myapp-0: 12:17:50 DEBUG unit.myapp/0.juju-log Re-emitting <EVT via Charm/on/a[0]>.
        unit-myapp-0: 13:23:30 DEBUG unit.myapp/0.juju-log Deferring <EVT via Charm/on/a[0]>.
        unit-myapp-0: 12:04:18 INFO juju.worker.uniter.operation ran "c" hook (via hook dispatching script: dispatch)
        unit-myapp-0: 12:17:50 DEBUG unit.myapp/0.juju-log Re-emitting <EVT via Charm/on/a[0]>.
        """,
    3:
    # scenario 3: defer "the same event" twice, but messily.
    b"""unit-myapp-0: 12:04:18 INFO juju.worker.uniter.operation ran "a" hook (via hook dispatching script: dispatch)
        unit-myapp-0: 12:04:18 INFO juju.worker.uniter.operation ran "b" hook (via hook dispatching script: dispatch)
        unit-myapp-0: 13:23:30 DEBUG unit.myapp/0.juju-log Deferring <EVT via Charm/on/b[0]>.
        unit-myapp-0: 12:04:18 INFO juju.worker.uniter.operation ran "c" hook (via hook dispatching script: dispatch)
        unit-myapp-0: 12:17:50 DEBUG unit.myapp/0.juju-log Re-emitting <EVT via Charm/on/b[0]>.
        unit-myapp-0: 13:23:30 DEBUG unit.myapp/0.juju-log Deferring <EVT via Charm/on/b[0]>.
        unit-myapp-0: 13:23:30 DEBUG unit.myapp/0.juju-log Deferring <EVT via Charm/on/c[1]>.
        unit-myapp-0: 12:04:18 INFO juju.worker.uniter.operation ran "d" hook (via hook dispatching script: dispatch)
        unit-myapp-0: 12:17:50 DEBUG unit.myapp/0.juju-log Re-emitting <EVT via Charm/on/b[0]>.
        unit-myapp-0: 12:17:50 DEBUG unit.myapp/0.juju-log Re-emitting <EVT via Charm/on/c[1]>.
        """,
    # scenario 4: interleaving.
    4: b"""unit-myapp-0: 12:04:18 INFO juju.worker.uniter.operation ran "start" hook (via hook dispatching script: dispatch)
        unit-myapp-0: 12:04:18 INFO juju.worker.uniter.operation ran "install" hook (via hook dispatching script: dispatch)
        unit-myapp-0: 12:04:18 INFO juju.worker.uniter.operation ran "update-status" hook (via hook dispatching script: dispatch)
        unit-myapp-0: 13:23:30 DEBUG unit.myapp/0.juju-log Deferring <EVT via Charm/on/update_status[0]>.
        unit-myapp-0: 12:04:18 INFO juju.worker.uniter.operation ran "bork" hook (via hook dispatching script: dispatch)
        unit-myapp-0: 12:17:50 DEBUG unit.myapp/0.juju-log Re-emitting <EVT via Charm/on/update_status[0]>.
        unit-myapp-0: 13:23:30 DEBUG unit.myapp/0.juju-log Deferring <EVT via Charm/on/update_status[0]>.
        unit-myapp-0: 13:23:30 DEBUG unit.myapp/0.juju-log Deferring <EVT via Charm/on/bork[1]>.
        unit-myapp-0: 12:04:18 INFO juju.worker.uniter.operation ran "update-status" hook (via hook dispatching script: dispatch)
        unit-myapp-0: 12:17:50 DEBUG unit.myapp/0.juju-log Re-emitting <EVT via Charm/on/bork[1]>.
        unit-myapp-0: 12:17:50 DEBUG unit.myapp/0.juju-log Re-emitting <EVT via Charm/on/update_status[0]>.
        """,
}

mocks_dir = Path(__file__).parent / "tail_mocks"
with open(mocks_dir / "real-trfk-log.txt", mode="rb") as f:
    logs = f.read()
    MOCK_JDL["real"] = logs

with open(mocks_dir / "real-trfk-cropped.txt", mode="rb") as f:
    logs = f.read()
    MOCK_JDL["cropped"] = logs


def _fake_log_proc(n):
    proc = MagicMock()
    proc.stdout.readlines.return_value = MOCK_JDL[n].split(b"\n")
    return proc


<<<<<<< HEAD
=======
@pytest.fixture(params=(1, 2, 3, 4))
def mock_stdout(request):
    n = request.param
    with patch(
        "jhack.utils.tail_charms._get_debug_log", wraps=lambda _: _fake_log_proc(n)
    ) as mock_status:
        yield


>>>>>>> 243cc21c
@pytest.fixture(autouse=True)
def silence_console_prints():
    with patch("rich.console.Console.print", wraps=lambda _: None):
        yield


# expected scenario 1:
#  ┏━━━━━━━━━━━┳━━━━━━━━━━━━━━━━━━━━━━┓
#  ┃ timestamp ┃ myapp/0              ┃
#  ┡━━━━━━━━━━━╇━━━━━━━━━━━━━━━━━━━━━━┩
#  │ 12:17:50  │ (0) update_status ❮┐ │
#  │ 12:04:18  │ (0) update_status ❯┘ │
#  │ 12:04:18  │ start                │
#  └───────────┴──────────────────────┘


@pytest.mark.parametrize("deferrals", (True, False))
@pytest.mark.parametrize("length", (3, 10, 100))
def test_tail(deferrals, length, mock_stdout):
    _tail_events(targets="myapp/0", length=length, show_defer=deferrals, watch=False)


@pytest.mark.parametrize("deferrals", (True, False))
@pytest.mark.parametrize("length", (3, 10, 100))
@pytest.mark.parametrize("show_ns", (True, False))
def test_with_real_trfk_log(deferrals, length, show_ns):
    with patch(
        "jhack.utils.tail_charms._get_debug_log", wraps=lambda _: _fake_log_proc("real")
    ) as mock_status:
        _tail_events(
            targets="trfk/0",
            length=length,
            show_ns=show_ns,
            show_defer=deferrals,
            watch=False,
        )


@pytest.mark.parametrize("deferrals", (True, False))
@pytest.mark.parametrize("length", (3, 10, 100))
def test_with_cropped_trfk_log(deferrals, length):
    with patch(
        "jhack.utils.tail_charms._get_debug_log",
        wraps=lambda _: _fake_log_proc("cropped"),
    ) as mock_status:
        _tail_events(targets="trfk/0", length=length, show_defer=deferrals, watch=False)


def test_tracking():
    p = Processor([Target("myapp", 0)], show_defer=True)
    l1, l2, l3, l4 = [
        line.decode("utf-8").strip() for line in MOCK_JDL[1].split(b"\n")[:-1]
    ]
    raw_table = p._raw_tables["myapp/0"]

    p.process(l1)
    assert raw_table.deferrals == [None]
    assert raw_table.ns == [None]
    assert raw_table.events == ["start"]
    assert raw_table.currently_deferred == []

    p.process(l2)
    assert raw_table.deferrals == [None, None]
    assert raw_table.ns == [None, None]
    assert raw_table.events == ["update_status", "start"]
    assert raw_table.currently_deferred == []

    p.process(l3)
    assert raw_table.deferrals == ["deferred", None]
    assert raw_table.ns == ["0", None]
    assert raw_table.events == ["update_status", "start"]
    assert len(raw_table.currently_deferred) == 1

    p.process(l4)
    assert raw_table.deferrals == [
        "reemitted",
        "deferred",
        None,
    ]
    assert raw_table.ns == ["0", "0", None]
    assert raw_table.events == ["update_status", "update_status", "start"]
    assert len(raw_table.currently_deferred) == 0


def test_tracking_reemit_only():
    # we only process a `Re-emitting` log, this should cause Processor to mock a defer,
    # and mock an emit before that.
    p = Processor([Target("myapp", 0)], show_defer=True)
    reemittal = MOCK_JDL[1].split(b"\n")[-2].decode("utf-8").strip()
    raw_table = p._raw_tables["myapp/0"]

    p.process(reemittal)
    assert raw_table.deferrals == [
        "reemitted",
        "deferred",
    ]
    assert raw_table.ns == ["0", "0"]
    assert raw_table.events == ["update_status", "update_status"]
    assert len(raw_table.currently_deferred) == 0


def test_tail_with_file_input():
    _tail_events(
        files=[
            mocks_dir / "real-prom-cropped-for-interlace.txt",
            mocks_dir / "real-trfk-cropped-for-interlace.txt",
        ]
    )


@pytest.mark.parametrize(
    "pattern, log, match",
    (
        (None, _mock_emit("foo"), True),
        ("bar", _mock_emit("foo"), False),
        ("foo", _mock_emit("foo"), True),
        ("(?!foo)", _mock_emit("foo"), False),
        ("(?!foo)", _mock_emit("foob"), False),
        ("(?!foo)", _mock_emit("boof"), True),
    ),
)
def test_tail_event_filter(pattern, log, match):
    proc = Processor(
        targets=[], event_filter_re=(re.compile(pattern) if pattern else None)
    )
    msg = proc.process(log)
    if match:
        assert msg
    else:
        assert msg is None


def test_machine_log_with_subordinates():
    proc = _tail_events(
        length=30, replay=True, files=[str(mocks_dir / "machine-sub-log.txt")]
    )
    assert len(proc.targets) == 4
<<<<<<< HEAD

    assert proc._raw_tables["mongodb/0"].events == [
        None,
        "testing_mock",
    ]  # mock event we added
    assert proc._raw_tables["ceil/0"].events == ["testing_mock"]  # mock event we added
    assert proc._raw_tables["prometheus-node-exporter/0"].events == [
        None,
        None,
        "juju_info_relation_changed",
        "juju_info_relation_joined",
        "start",
        "config_changed",
        "leader_elected",
        "juju_info_relation_created",
        "install",
    ]
    assert proc._raw_tables["ubuntu/0"].events == [
        None,
        None,
        None,
        None,
        None,
        None,
        None,
        None,
        None,
        "update_status",
        "start",
        "config_changed",
        "leader_elected",
        "install",
    ]


def test_borky_trfk_log_defer():
    proc = _tail_events(
        length=30,
        replay=True,
        files=[str(mocks_dir / "trfk_mock_bork_defer.txt")],
        show_defer=True,
    )
=======
    assert len(proc._raw_tables["mongodb/0"].events) == 2  # mock event we added
    assert len(proc._raw_tables["ceil/0"].events) == 1  # mock event we added
    assert len(proc._raw_tables["prometheus-node-exporter/0"].events) == 9
    assert len(proc._raw_tables["ubuntu/0"].events) == 14
>>>>>>> 243cc21c
<|MERGE_RESOLUTION|>--- conflicted
+++ resolved
@@ -39,49 +39,65 @@
     return emit.format(**defaults)
 
 
+def mock_uniter_events_only(value: bool = True):
+    if value:
+        jhack.utils.tail_charms.MODEL_LOGLEVEL = "WARNING"
+        # this will make the parser only try to match "unit.myapp/0.juju-log Emitting Juju event..".
+    else:
+        jhack.utils.tail_charms.MODEL_LOGLEVEL = "TRACE"
+
+
 MOCK_JDL = {
     # scenario 1: emit, defer, reemit
-    1: b"""unit-myapp-0: 12:04:18 INFO juju.worker.uniter.operation ran "start" hook (via hook dispatching script: dispatch)
-        unit-myapp-0: 12:04:18 INFO juju.worker.uniter.operation ran "update-status" hook (via hook dispatching script: dispatch)
+    1: b"""unit-myapp-0: 12:04:18 INFO unit.myapp/0.juju-log Emitting Juju event start.
+        unit-myapp-0: 12:04:18 INFO unit.myapp/0.juju-log Emitting Juju event update_status.
         unit-myapp-0: 13:23:30 DEBUG unit.myapp/0.juju-log Deferring <EVT via Charm/on/update_status[0]>.
         unit-myapp-0: 12:17:50 DEBUG unit.myapp/0.juju-log Re-emitting <EVT via Charm/on/update_status[0]>.
         """,
     # scenario 2: defer "the same event" twice.
-    2: b"""unit-myapp-0: 12:04:18 INFO juju.worker.uniter.operation ran "a" hook (via hook dispatching script: dispatch)
+    2: b"""unit-myapp-0: 12:04:18 INFO unit.myapp/0.juju-log Emitting Juju event a.
         unit-myapp-0: 13:23:30 DEBUG unit.myapp/0.juju-log Deferring <EVT via Charm/on/a[0]>.
-        unit-myapp-0: 12:04:18 INFO juju.worker.uniter.operation ran "b" hook (via hook dispatching script: dispatch)
+        unit-myapp-0: 12:04:18 INFO unit.myapp/0.juju-log Emitting Juju event b.
         unit-myapp-0: 12:17:50 DEBUG unit.myapp/0.juju-log Re-emitting <EVT via Charm/on/a[0]>.
         unit-myapp-0: 13:23:30 DEBUG unit.myapp/0.juju-log Deferring <EVT via Charm/on/a[0]>.
-        unit-myapp-0: 12:04:18 INFO juju.worker.uniter.operation ran "c" hook (via hook dispatching script: dispatch)
+        unit-myapp-0: 12:04:18 INFO unit.myapp/0.juju-log Emitting Juju event c.
         unit-myapp-0: 12:17:50 DEBUG unit.myapp/0.juju-log Re-emitting <EVT via Charm/on/a[0]>.
         """,
     3:
     # scenario 3: defer "the same event" twice, but messily.
-    b"""unit-myapp-0: 12:04:18 INFO juju.worker.uniter.operation ran "a" hook (via hook dispatching script: dispatch)
-        unit-myapp-0: 12:04:18 INFO juju.worker.uniter.operation ran "b" hook (via hook dispatching script: dispatch)
+    b"""unit-myapp-0: 12:04:18 INFO unit.myapp/0.juju-log Emitting Juju event a.
+        unit-myapp-0: 12:04:18 INFO unit.myapp/0.juju-log Emitting Juju event b.
         unit-myapp-0: 13:23:30 DEBUG unit.myapp/0.juju-log Deferring <EVT via Charm/on/b[0]>.
-        unit-myapp-0: 12:04:18 INFO juju.worker.uniter.operation ran "c" hook (via hook dispatching script: dispatch)
+        unit-myapp-0: 12:04:18 INFO unit.myapp/0.juju-log Emitting Juju event c.
         unit-myapp-0: 12:17:50 DEBUG unit.myapp/0.juju-log Re-emitting <EVT via Charm/on/b[0]>.
         unit-myapp-0: 13:23:30 DEBUG unit.myapp/0.juju-log Deferring <EVT via Charm/on/b[0]>.
         unit-myapp-0: 13:23:30 DEBUG unit.myapp/0.juju-log Deferring <EVT via Charm/on/c[1]>.
-        unit-myapp-0: 12:04:18 INFO juju.worker.uniter.operation ran "d" hook (via hook dispatching script: dispatch)
+        unit-myapp-0: 12:04:18 INFO unit.myapp/0.juju-log Emitting Juju event d.
         unit-myapp-0: 12:17:50 DEBUG unit.myapp/0.juju-log Re-emitting <EVT via Charm/on/b[0]>.
         unit-myapp-0: 12:17:50 DEBUG unit.myapp/0.juju-log Re-emitting <EVT via Charm/on/c[1]>.
         """,
     # scenario 4: interleaving.
-    4: b"""unit-myapp-0: 12:04:18 INFO juju.worker.uniter.operation ran "start" hook (via hook dispatching script: dispatch)
-        unit-myapp-0: 12:04:18 INFO juju.worker.uniter.operation ran "install" hook (via hook dispatching script: dispatch)
-        unit-myapp-0: 12:04:18 INFO juju.worker.uniter.operation ran "update-status" hook (via hook dispatching script: dispatch)
+    4: b"""unit-myapp-0: 12:04:18 INFO unit.myapp/0.juju-log Emitting Juju event start.
+        unit-myapp-0: 12:04:18 INFO unit.myapp/0.juju-log Emitting Juju event install.
+        unit-myapp-0: 12:04:18 INFO unit.myapp/0.juju-log Emitting Juju event update_status.
         unit-myapp-0: 13:23:30 DEBUG unit.myapp/0.juju-log Deferring <EVT via Charm/on/update_status[0]>.
-        unit-myapp-0: 12:04:18 INFO juju.worker.uniter.operation ran "bork" hook (via hook dispatching script: dispatch)
+        unit-myapp-0: 12:04:18 INFO unit.myapp/0.juju-log Emitting Juju event bork.
         unit-myapp-0: 12:17:50 DEBUG unit.myapp/0.juju-log Re-emitting <EVT via Charm/on/update_status[0]>.
         unit-myapp-0: 13:23:30 DEBUG unit.myapp/0.juju-log Deferring <EVT via Charm/on/update_status[0]>.
         unit-myapp-0: 13:23:30 DEBUG unit.myapp/0.juju-log Deferring <EVT via Charm/on/bork[1]>.
-        unit-myapp-0: 12:04:18 INFO juju.worker.uniter.operation ran "update-status" hook (via hook dispatching script: dispatch)
+        unit-myapp-0: 12:04:18 INFO unit.myapp/0.juju-log Emitting Juju event update_status.
         unit-myapp-0: 12:17:50 DEBUG unit.myapp/0.juju-log Re-emitting <EVT via Charm/on/bork[1]>.
         unit-myapp-0: 12:17:50 DEBUG unit.myapp/0.juju-log Re-emitting <EVT via Charm/on/update_status[0]>.
         """,
 }
+
+MOCK_JDL_UNITER_EVTS_ONLY = {
+    1: b"""unit-myapp-0: 12:04:18 INFO juju.worker.uniter.operation ran "start" hook (via hook dispatching script: dispatch)
+        unit-myapp-0: 12:04:18 INFO juju.worker.uniter.operation ran "install" hook (via hook dispatching script: dispatch)
+        unit-myapp-0: 12:04:18 INFO juju.worker.uniter.operation ran "update-status" hook (via hook dispatching script: dispatch)
+        """,
+}
+
 
 mocks_dir = Path(__file__).parent / "tail_mocks"
 with open(mocks_dir / "real-trfk-log.txt", mode="rb") as f:
@@ -99,8 +115,6 @@
     return proc
 
 
-<<<<<<< HEAD
-=======
 @pytest.fixture(params=(1, 2, 3, 4))
 def mock_stdout(request):
     n = request.param
@@ -110,7 +124,6 @@
         yield
 
 
->>>>>>> 243cc21c
 @pytest.fixture(autouse=True)
 def silence_console_prints():
     with patch("rich.console.Console.print", wraps=lambda _: None):
@@ -195,7 +208,37 @@
     assert len(raw_table.currently_deferred) == 0
 
 
+def test_tracking_uniter_logs():
+    mock_uniter_events_only()
+    p = Processor([Target("myapp", 0)], show_defer=True)
+    l1, l2, l3 = [
+        line.decode("utf-8").strip()
+        for line in MOCK_JDL_UNITER_EVTS_ONLY[1].split(b"\n")[:-1]
+    ]
+    raw_table = p._raw_tables["myapp/0"]
+
+    p.process(l1)
+    assert raw_table.deferrals == [None]
+    assert raw_table.ns == [None]
+    assert raw_table.events == ["start"]
+    assert raw_table.currently_deferred == []
+
+    p.process(l2)
+    assert raw_table.deferrals == [None, None]
+    assert raw_table.ns == [None, None]
+    assert raw_table.events == ["install", "start"]
+    assert raw_table.currently_deferred == []
+
+    p.process(l3)
+    assert raw_table.deferrals == [None, None, None]
+    assert raw_table.ns == [None, None, None]
+    assert raw_table.events == ["update_status", "install", "start"]
+    assert raw_table.currently_deferred == []
+
+
 def test_tracking_reemit_only():
+    mock_uniter_events_only(False)
+
     # we only process a `Re-emitting` log, this should cause Processor to mock a defer,
     # and mock an emit before that.
     p = Processor([Target("myapp", 0)], show_defer=True)
@@ -244,11 +287,11 @@
 
 
 def test_machine_log_with_subordinates():
+    mock_uniter_events_only(False)
     proc = _tail_events(
         length=30, replay=True, files=[str(mocks_dir / "machine-sub-log.txt")]
     )
     assert len(proc.targets) == 4
-<<<<<<< HEAD
 
     assert proc._raw_tables["mongodb/0"].events == [
         None,
@@ -290,10 +333,4 @@
         replay=True,
         files=[str(mocks_dir / "trfk_mock_bork_defer.txt")],
         show_defer=True,
-    )
-=======
-    assert len(proc._raw_tables["mongodb/0"].events) == 2  # mock event we added
-    assert len(proc._raw_tables["ceil/0"].events) == 1  # mock event we added
-    assert len(proc._raw_tables["prometheus-node-exporter/0"].events) == 9
-    assert len(proc._raw_tables["ubuntu/0"].events) == 14
->>>>>>> 243cc21c
+    )